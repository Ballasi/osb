// Copyright 2021 Thomas Ballasi
//
// Licensed under the Apache License, Version 2.0 <LICENSE-APACHE or
// https://www.apache.org/licenses/LICENSE-2.0> or the MIT license
// <LICENSE-MIT or https://opensource.org/licenses/MIT>, at your
// option. This file may not be copied, modified, or distributed
// except according to those terms.

mod event;
mod fade;
mod r#move;
<<<<<<< HEAD
mod rotate;
=======
mod scale;
>>>>>>> ba2cb5af

pub use event::Event;
pub use fade::*;
pub use r#move::*;
<<<<<<< HEAD
pub use rotate::*;
=======
pub use scale::*;
>>>>>>> ba2cb5af
<|MERGE_RESOLUTION|>--- conflicted
+++ resolved
@@ -9,17 +9,11 @@
 mod event;
 mod fade;
 mod r#move;
-<<<<<<< HEAD
 mod rotate;
-=======
 mod scale;
->>>>>>> ba2cb5af
 
 pub use event::Event;
 pub use fade::*;
 pub use r#move::*;
-<<<<<<< HEAD
 pub use rotate::*;
-=======
-pub use scale::*;
->>>>>>> ba2cb5af
+pub use scale::*;