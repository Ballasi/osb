--- conflicted
+++ resolved
@@ -2,33 +2,6 @@
 use crate::utils;
 use crate::Event;
 
-<<<<<<< HEAD
-#[cfg(test)]
-mod tests {
-    use crate::{event::*, Easing};
-
-    #[test]
-    fn to_line_static() {
-        let mut color_event_depth: Color = (100, 0, 0, 0).into();
-        color_event_depth.set_depth(2);
-        assert_eq!(color_event_depth.to_line(), "   C,0,100,,0,0,0");
-    }
-
-    #[test]
-    fn to_line_dynamic() {
-        let color_event: Color = (0, 1000, 0, 0, 0, 255, 255, 255).into();
-        assert_eq!(color_event.to_line(), " C,0,0,1000,0,0,0,255,255,255");
-
-        let color_event_easing: Color = (Easing::QuadOut, 0, 1000, 0, 0, 0, 255, 255, 255).into();
-        assert_eq!(
-            color_event_easing.to_line(),
-            " C,4,0,1000,0,0,0,255,255,255"
-        );
-    }
-}
-
-=======
->>>>>>> 99616e4f
 /// `Color` event
 pub enum Color {
     Static(usize, i32, utils::Color),
